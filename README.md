# CompareChain

## Description

Provides convenience macros for comparisons which do:

  * chained comparisons like `a < b < c`
  * semantic comparisons using the structural operators `<`, `>`, `<=`, and `>=`
  * combinations using `and`, `or`, and `not`

### Examples

```elixir
iex> import CompareChain

# Chained comparisons
iex> compare?(1 < 2 < 3)
true

# Semantic comparisons
iex> compare?(~D[2017-03-31] < ~D[2017-04-01], Date)
true

# Semantic comparisons with logical operators
iex> compare?(~T[16:00:00] <= ~T[16:00:00] and not (~T[17:00:00] <= ~T[17:00:00]), Time)
false

# More complex expressions
iex> compare?(%{a: ~T[16:00:00]}.a <= ~T[17:00:00], Time)
true
```

## Installation

Add `compare_chain` to your list of dependencies in `mix.exs`:

```elixir
def deps do
  [
<<<<<<< HEAD
    {:compare_chain, "~> 0.3.0"}
=======
    {:compare_chain, "~> 0.2"}
>>>>>>> 6552b6fa
  ]
end
```

Documentation can be found at <https://hexdocs.pm/compare_chain>.

## Usage

Once installed, you can add

```elixir
import CompareChain
```

to your `defmodule` and you will have access to `compare?/1` and `compare?/2`.

## Background and motivation

Many languages provide syntactic sugar for chained comparisons.
For example in Python, `a < b < c` would be evaluated as `(a < b) and (b < c)`.

Elixir does not provide this.
Instead, `a < b < c` is evaluated as `(a < b) < c`.
Since `a < b` is a boolean, that's probably not what you want.

Further, operators like `<` do _structural_ comparison instead of _semantic_ comparison.
For most situations, you probably want to use `compare/2`.
From the [`Kernel` docs](https://hexdocs.pm/elixir/Kernel.html#module-structural-comparison):

<blockquote>
<details>

<summary>Show/Hide</summary>

The comparison functions in this module perform structural comparison.
This means structures are compared based on their representation and not on their semantic value.
This is specially important for functions that are meant to provide ordering, such as <code>&gt;/2</code>, <code>&lt;/2</code>, <code>&gt;=/2</code>, <code>&lt;=/2</code>, <code>min/2</code>, and <code>max/2</code>.
For example:

<pre>
<code>
~D[2017-03-31] > ~D[2017-04-01]
</code>
</pre>

returns <code>true</code> because structural comparison compares the <code>:day</code> field before <code>:month</code> or <code>:year</code>.
Therefore, when comparing structs, you often use the <code>compare/2</code> function made available by the structs modules themselves:

<pre>
<code>
iex> Date.compare(~D[2017-03-31], ~D[2017-04-01])
:lt
</code>
</pre>

</details>
</blockquote>

The `compare/2` approach works well in many situations, but even moderately complicated logic can be cumbersome.
If we wanted the native equivalent of:

```elixir
iex> compare?(~D[2017-03-31] <= ~D[2017-04-01] < ~D[2017-04-02], Date)
```

we'd have to write:

```elixir
iex> Date.compare(~D[2017-03-31], ~D[2017-04-01]) != :gt and Date.compare(~D[2017-04-01]), ~D[2017-04-02]) == :lt
```

The goal of both `compare?/1` and `compare?/2` is to provide the syntactic sugar for chained comparisons.
With `compare?/2`, there is the added benefit of being able to use the structural comparison operators for semantic comparison.<|MERGE_RESOLUTION|>--- conflicted
+++ resolved
@@ -37,11 +37,7 @@
 ```elixir
 def deps do
   [
-<<<<<<< HEAD
-    {:compare_chain, "~> 0.3.0"}
-=======
-    {:compare_chain, "~> 0.2"}
->>>>>>> 6552b6fa
+    {:compare_chain, "~> 0.3"}
   ]
 end
 ```
